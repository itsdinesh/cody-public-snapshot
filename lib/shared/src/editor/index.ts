--- conflicted
+++ resolved
@@ -2,7 +2,6 @@
 
 import { CodyPrompt } from '../chat/prompts'
 import { FixupIntent } from '../chat/recipes/fixup'
-import { ContextFile } from '../codebase-context/messages'
 
 export interface ActiveTextEditor {
     content: string
@@ -136,11 +135,7 @@
 
     getActiveTextEditorVisibleContent(): ActiveTextEditorVisibleContent | null
 
-<<<<<<< HEAD
-    getTextEditorContentForContextFile(contextFile: ContextFile): Promise<string | undefined> | string | undefined
-=======
     getTextEditorContentForFile(uri: URI, range?: ActiveTextEditorSelectionRange): Promise<string | undefined>
->>>>>>> f2241d6c
 
     replaceSelection(fileName: string, selectedText: string, replacement: string): Promise<void>
     showQuickPick(labels: string[]): Promise<string | undefined>
@@ -201,14 +196,10 @@
         return null
     }
 
-<<<<<<< HEAD
-    public getTextEditorContentForContextFile(_contextFile: ContextFile): Promise<string | undefined> {
-=======
     public getTextEditorContentForFile(
         _uri: URI,
         _range?: ActiveTextEditorSelectionRange
     ): Promise<string | undefined> {
->>>>>>> f2241d6c
         return Promise.resolve(undefined)
     }
 
