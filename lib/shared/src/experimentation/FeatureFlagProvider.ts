--- conflicted
+++ resolved
@@ -72,22 +72,20 @@
     /** Whether to use generated metadata to power embeddings. */
     CodyEmbeddingsGenerateMetadata = 'cody-embeddings-generate-metadata',
 
-<<<<<<< HEAD
+    /** Enable experimental generate unit test prompt template */
+    CodyExperimentalUnitTest = 'cody-experimental-unit-test',
+
+    /** Enhanced context experiment */
+    CodyEnhancedContextExperiment = 'cody-enhanced-context-experiment',
+
+    /** Use symf to provide enhanced context. */
+    CodyEnhancedContextUseSymf = 'cody-enhanced-context-use-symf',
+
+    /** Use embeddings to provide enhanced context. */
+    CodyEnhancedContexUseEmbeddings = 'cody-enhanced-context-use-embeddings',
+
     /** Whether to use server-side Context API. */
     CodyServerSideContextAPI = 'cody-server-side-context-api-enabled',
-=======
-    /** Enable experimental generate unit test prompt template */
-    CodyExperimentalUnitTest = 'cody-experimental-unit-test',
-
-    /** Enhanced context experiment */
-    CodyEnhancedContextExperiment = 'cody-enhanced-context-experiment',
-
-    /** Use symf to provide enhanced context. */
-    CodyEnhancedContextUseSymf = 'cody-enhanced-context-use-symf',
-
-    /** Use embeddings to provide enhanced context. */
-    CodyEnhancedContexUseEmbeddings = 'cody-enhanced-context-use-embeddings',
->>>>>>> 2530f58a
 }
 
 const ONE_HOUR = 60 * 60 * 1000
