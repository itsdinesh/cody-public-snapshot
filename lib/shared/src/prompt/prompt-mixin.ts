import type { ChatMessage } from '../chat/transcript/messages'
import { OmniboxHandlers } from '../models/model'
import type { ChatModel } from '../models/types'
import { PromptString, ps } from './prompt-string'

/**
 * The preamble we add to the start of the last human open-end chat message that has context items.
 */
const CONTEXT_PREAMBLE = ps`You have access to the provided codebase context. `
/**
 * The preamble for preventing known models from hedging.
 */
const HEDGES_PREVENTION = ps`Answer positively without apologizing. `
/**
 * Answer guidelines for the Deep Cody model.
 */
const AGENTIC_CHAT = ps`Explain your reasoning in detail for coding questions. `

/**
 * Incompatible Models with Agentic Instructions
 * Note: The chat-preview model series has limitations with detailed reasoning
 * and chain-of-thought processes, necessitating their exclusion
 */
const agenticBlockedModels = ['chat-preview']

/**
 * Prompt mixins elaborate every prompt presented to the LLM.
 * Add a prompt mixin to prompt for cross-cutting concerns relevant to multiple commands.
 */
export class PromptMixin {
    /**
     * A list of default mixins to be prepended to the next human message.
     */
    private static mixins: PromptMixin[] = []
    private static hedging: PromptMixin = new PromptMixin(HEDGES_PREVENTION)

    /**
     * Prepends all mixins to `humanMessage`. Modifies and returns `humanMessage`.
     * Add hedging prevention prompt to specific models who need this.
     */
    public static mixInto(
        humanMessage: ChatMessage,
        modelID: ChatModel | undefined,
        newMixins: PromptMixin[] = []
    ): ChatMessage {
        const mixins = [...PromptMixin.mixins]

        // Handle hedging prevention for specific models
        const apologiticModels = ['3-5-sonnet', '3.5-sonnet']
        if (modelID && apologiticModels.some(model => modelID.includes(model))) {
            mixins.push(PromptMixin.hedging)
        }

        // Handle agent-specific prompts
<<<<<<< HEAD
        if (humanMessage.agent === OmniboxHandlers.DeepCody.id && !newMixins.length) {
            mixins.push(new PromptMixin(DEEP_CODY))
=======
        if (
            humanMessage.agent === 'deep-cody' &&
            !newMixins.length &&
            !agenticBlockedModels.some(m => modelID?.includes(m))
        ) {
            // Adding hedging prevention prompt for Deep Cody as it's now pined to Sonnet.
            mixins.push(PromptMixin.hedging)
            mixins.push(new PromptMixin(AGENTIC_CHAT))
>>>>>>> 341dd17e
        }

        // Add new mixins to the list of mixins to be prepended to the next human message.
        mixins.push(...newMixins)
        return PromptMixin.mixedMessage(humanMessage, mixins)
    }

    private static join(mixins: PromptMixin[]): PromptString {
        // Construct the prompt by joining all the mixins.
        return PromptString.join(
            mixins.map(m => m.prompt),
            ps`\n\n`
        ).trim()
    }

    private static mixedMessage(humanMessage: ChatMessage, mixins: PromptMixin[]): ChatMessage {
        if (!humanMessage.text || !mixins.length) {
            return humanMessage
        }

        const joinedMixins = PromptMixin.join(mixins)

        // If the agent's mixins include `{{USER_INPUT_TEXT}}`, replace it with the human message text.
        if (humanMessage.agent && joinedMixins.includes('{{USER_INPUT_TEXT}}')) {
            return {
                ...humanMessage,
                text: joinedMixins.replace('{{USER_INPUT_TEXT}}', humanMessage.text),
            }
        }

        // Stuff the prompt mixins at the start of the human text.
        // Note we do not reflect them in ChatMessage `text`.
        return {
            ...humanMessage,
            text: ps`${joinedMixins}\n\nQuestion: ${humanMessage.text ?? ps``}`,
        }
    }

    public static getContextMixin(): PromptMixin {
        return new PromptMixin(CONTEXT_PREAMBLE)
    }
    /**
     * Add prompt to the list of mixins to be prepended to the next human message.
     * It gets reset each time it is used.
     */
    public static add(mixin: PromptMixin): void {
        PromptMixin.mixins.push(mixin)
    }

    /**
     * Creates a mixin with the given, fixed prompt to insert.
     */
    constructor(private readonly prompt: PromptString) {}
}

export function newPromptMixin(text: PromptString): PromptMixin {
    return new PromptMixin(text)
}<|MERGE_RESOLUTION|>--- conflicted
+++ resolved
@@ -52,19 +52,14 @@
         }
 
         // Handle agent-specific prompts
-<<<<<<< HEAD
-        if (humanMessage.agent === OmniboxHandlers.DeepCody.id && !newMixins.length) {
-            mixins.push(new PromptMixin(DEEP_CODY))
-=======
         if (
-            humanMessage.agent === 'deep-cody' &&
+            humanMessage.agent === OmniboxHandlers.DeepCody.id &&
             !newMixins.length &&
             !agenticBlockedModels.some(m => modelID?.includes(m))
         ) {
             // Adding hedging prevention prompt for Deep Cody as it's now pined to Sonnet.
             mixins.push(PromptMixin.hedging)
             mixins.push(new PromptMixin(AGENTIC_CHAT))
->>>>>>> 341dd17e
         }
 
         // Add new mixins to the list of mixins to be prepended to the next human message.
