--- conflicted
+++ resolved
@@ -11,51 +11,7 @@
         const config: Pick<vscode.WorkspaceConfiguration, 'get'> = {
             get: <T>(_key: string, defaultValue?: T): typeof defaultValue | undefined => defaultValue,
         }
-<<<<<<< HEAD
-        expect(getConfiguration(config)).toEqual({
-            serverEndpoint: DOTCOM_URL.href,
-            proxy: null,
-            codebase: '',
-            customHeaders: {},
-            chatPreInstruction: '',
-            useContext: 'embeddings',
-            autocomplete: true,
-            autocompleteLanguages: {
-                '*': true,
-            },
-            commandCodeLenses: false,
-            editorTitleCommandIcon: true,
-            experimentalCommitMessage: false,
-            experimentalChatPredictions: false,
-            experimentalGuardrails: false,
-            experimentalLocalSymbols: false,
-            experimentalSimpleChatContext: true,
-            experimentalSymfContext: false,
-            codeActions: true,
-            isRunningInsideAgent: false,
-            agentIDE: undefined,
-            debugEnable: false,
-            debugVerbose: false,
-            debugFilter: null,
-            telemetryLevel: 'all',
-            autocompleteAdvancedProvider: null,
-            autocompleteAdvancedServerEndpoint: null,
-            autocompleteAdvancedModel: null,
-            autocompleteAdvancedAccessToken: null,
-            autocompleteCompleteSuggestWidgetSelection: true,
-            autocompleteFormatOnAccept: true,
-            autocompleteExperimentalSyntacticPostProcessing: true,
-            autocompleteExperimentalDynamicMultilineCompletions: false,
-            autocompleteExperimentalHotStreak: false,
-            autocompleteExperimentalGraphContext: null,
-            autocompleteTimeouts: {},
-            testingLocalEmbeddingsEndpoint: undefined,
-            testingLocalEmbeddingsIndexLibraryPath: undefined,
-            testingLocalEmbeddingsModel: undefined,
-        } satisfies Configuration)
-=======
         expect(getConfiguration(config)).toEqual(DEFAULT_VSCODE_SETTINGS)
->>>>>>> 9cb9d75a
     })
 
     it('reads values from config', () => {
@@ -79,18 +35,13 @@
                         return false
                     case 'cody.autocomplete.languages':
                         return { '*': true }
-<<<<<<< HEAD
-                    case 'cody.experimental.chatPredictions':
-                        return true
-                    case 'cody.experimental.commitMessage':
-                        return true
-=======
->>>>>>> 9cb9d75a
                     case 'cody.commandCodeLenses':
                         return true
                     case 'cody.editorTitleCommandIcon':
                         return true
                     case 'cody.experimental.guardrails':
+                        return true
+                    case 'cody.experimental.commitMessage':
                         return true
                     case 'cody.codeActions.enabled':
                         return true
@@ -163,16 +114,12 @@
             autocompleteLanguages: {
                 '*': true,
             },
-<<<<<<< HEAD
-            experimentalCommitMessage: true,
-            experimentalChatPredictions: true,
-=======
->>>>>>> 9cb9d75a
             commandCodeLenses: true,
             experimentalSimpleChatContext: true,
             experimentalSymfContext: true,
             experimentalTracing: true,
             editorTitleCommandIcon: true,
+            experimentalCommitMessage: true,
             experimentalGuardrails: true,
             codeActions: true,
             isRunningInsideAgent: false,
