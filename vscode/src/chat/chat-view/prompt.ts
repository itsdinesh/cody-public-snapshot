--- conflicted
+++ resolved
@@ -9,13 +9,8 @@
     isDefined,
     wrapInActiveSpan,
 } from '@sourcegraph/cody-shared'
-<<<<<<< HEAD
+import { PromptMixin } from '@sourcegraph/cody-shared/src/prompt/prompt-mixin'
 import { PromptBuilder, type PromptContextType } from '../../prompt-builder'
-=======
-import { PromptMixin } from '@sourcegraph/cody-shared/src/prompt/prompt-mixin'
-import { logDebug } from '../../log'
-import { PromptBuilder } from '../../prompt-builder'
->>>>>>> 2243dd34
 import type { SimpleChatModel } from './SimpleChatModel'
 
 interface PromptInfo {
@@ -61,11 +56,10 @@
                 throw new Error(`Preamble length exceeded context window ${chat.contextWindow.input}`)
             }
 
-            // Add existing chat transcript messages.
+            // Reverse chat transcript messages.
             const reverseTranscript = [...chat.getDehydratedMessages()].reverse()
-<<<<<<< HEAD
-            promptBuilder.tryAddMessages(reverseTranscript)
-=======
+
+            // Context from previous messages (both user-defined and enhanced).
             const historyItems = reverseTranscript.flatMap(m => m?.contextFiles).filter(isDefined)
 
             // Apply the context preamble via the prompt mixin to the last open-ended human message that is not a command.
@@ -81,17 +75,8 @@
                 reverseTranscript[0] = PromptMixin.mixInto(reverseTranscript[0])
             }
 
-            const transcriptLimitReached = promptBuilder.tryAddMessages(reverseTranscript)
-            if (transcriptLimitReached) {
-                logDebug(
-                    'DefaultPrompter.makePrompt',
-                    `Ignored ${transcriptLimitReached} chat messages due to context limit`
-                )
-            }
-
-            // Counter for context items categorized by source
-            const ignoredContext = { user: 0, enhanced: 0, transcript: 0 }
->>>>>>> 2243dd34
+            // Add existing chat transcript messages.
+            promptBuilder.tryAddMessages(reverseTranscript)
 
             // Context items that were added/excluded in the final prompt.
             // Excluded items are items that were ignored due to context limit or context filter (cody ignored).
@@ -116,15 +101,8 @@
                 await tryAddContext('enhanced', autoContext)
             }
 
-            // If there's room left, add context from previous messages (both user-defined and enhanced).
-<<<<<<< HEAD
-            const historyItems = reverseTranscript.flatMap(m => m?.contextFiles).filter(isDefined)
             // Reverse the history items to add the most recent items first.
             await tryAddContext('history', historyItems.reverse())
-=======
-            const historyContext = await promptBuilder.tryAddContext('history', historyItems.reverse())
-            ignoredContext.transcript += historyContext.ignored.length
->>>>>>> 2243dd34
 
             // Remove content before sending the list to the webview.
             context.used.map(c => ({ ...c, content: undefined }))
