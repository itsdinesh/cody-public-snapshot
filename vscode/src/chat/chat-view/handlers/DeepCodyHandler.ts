--- conflicted
+++ resolved
@@ -79,17 +79,10 @@
             this.featureDeepCodyRateLimitMultiplier.value.last ? 4 : 2
         )
 
-<<<<<<< HEAD
-        const retryAfter = deepCodyRateLimiter.isAtLimit()
-        if (retryAfter) {
-            chatBuilder.setSelectedAgent(undefined)
-            return { error: deepCodyRateLimiter.getRateLimitError(retryAfter), abort: true }
-=======
         const retryTime = deepCodyRateLimiter.isAtLimit()
         if (retryTime) {
             chatBuilder.setSelectedAgent(undefined)
             return { error: deepCodyRateLimiter.getRateLimitError(retryTime), abort: true }
->>>>>>> 32f66ec8
         }
 
         const baseContext = baseContextResult.contextItems ?? []
