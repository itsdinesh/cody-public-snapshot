--- conflicted
+++ resolved
@@ -73,15 +73,7 @@
 import { captureException } from '@sentry/core'
 import type { SubMessage } from '@sourcegraph/cody-shared/src/chat/transcript/messages'
 import { resolveAuth } from '@sourcegraph/cody-shared/src/configuration/auth-resolver'
-<<<<<<< HEAD
 import { type OmniboxHandlerOption, OmniboxHandlers } from '@sourcegraph/cody-shared/src/models/model'
-=======
-import {
-    DeepCodyAgentID,
-    ToolCodyModelName,
-    ToolCodyModelRef,
-} from '@sourcegraph/cody-shared/src/models/client'
->>>>>>> 341dd17e
 import type { TelemetryEventParameters } from '@sourcegraph/telemetry'
 import { type Observable, Subject, map } from 'observable-fns'
 import type { URI } from 'vscode-uri'
@@ -634,10 +626,7 @@
         command?: DefaultChatCommands
         manuallySelectedIntent?: ChatMessage['intent'] | undefined | null
         traceparent?: string | undefined | null
-<<<<<<< HEAD
         selectedHandler?: string | undefined | null
-=======
->>>>>>> 341dd17e
     }): Promise<void> {
         return context.with(extractContextFromTraceparent(traceparent), () => {
             return tracer.startActiveSpan('chat.handleUserMessage', async (span): Promise<void> => {
@@ -655,31 +644,24 @@
                     return this.clearAndRestartSession()
                 }
 
-<<<<<<< HEAD
-                const selectedHandler = this.chatBuilder.selectedHandler
-                this.chatBuilder.addHumanMessage({
-                    text: inputText,
-                    editorState,
-                    intent: detectedIntent,
-                    manuallySelectedIntent: manuallySelectedIntent ? detectedIntent : undefined,
-                    agent: selectedHandler,
-=======
                 // Set selected agent to deep-cody for Deep Cody model.
                 const model = await wrapInActiveSpan('chat.resolveModel', () =>
                     firstResultFromOperation(ChatBuilder.resolvedModelForChat(this.chatBuilder))
                 )
                 this.chatBuilder.setSelectedModel(model)
-                let selectedAgent = model?.includes(DeepCodyAgentID) ? DeepCodyAgentID : undefined
-                if (model?.includes(ToolCodyModelName)) {
-                    selectedAgent = ToolCodyModelRef
-                }
+                const selectedHandler = this.chatBuilder.selectedHandler
+
+                // TODO(beyang): conflicted code, can delete?
+                // let selectedAgent = model?.includes(DeepCodyAgentID) ? DeepCodyAgentID : undefined
+                // if (model?.includes(ToolCodyModelName)) {
+                //     selectedAgent = ToolCodyModelRef
+                // }
 
                 this.chatBuilder.addHumanMessage({
                     text: inputText,
                     editorState,
                     intent: manuallySelectedIntent,
-                    agent: selectedAgent,
->>>>>>> 341dd17e
+                    agent: selectedHandler,
                 })
                 this.postViewTranscript({ speaker: 'assistant' })
 
@@ -696,10 +678,7 @@
                         source,
                         command,
                         manuallySelectedIntent,
-<<<<<<< HEAD
                         selectedHandler,
-=======
->>>>>>> 341dd17e
                     },
                     span
                 )
@@ -717,10 +696,7 @@
             source,
             command,
             manuallySelectedIntent,
-<<<<<<< HEAD
             selectedHandler,
-=======
->>>>>>> 341dd17e
         }: Parameters<typeof this.handleUserMessage>[0],
         span: Span
     ): Promise<void> {
@@ -737,10 +713,6 @@
         }
 
         this.chatBuilder.setSelectedModel(model)
-        let chatAgent = model.includes(DeepCodyAgentID) ? DeepCodyAgentID : undefined
-        if (model.includes(ToolCodyModelName)) {
-            chatAgent = ToolCodyModelRef
-        }
 
         const recorder = await OmniboxTelemetry.create({
             requestID,
@@ -750,56 +722,29 @@
             sessionID: this.chatBuilder.sessionID,
             traceId: span.spanContext().traceId,
             promptText: inputText,
-<<<<<<< HEAD
             chatAgent: selectedHandler,
         })
         recorder.recordChatQuestionSubmitted(mentions)
 
-        let { intent, detectedIntent, detectedIntentScores } = await this.getIntentAndScores({
-            requestID,
-            input: editorState
-                ? inputTextWithMappedContextChipsFromPromptEditorState(editorState)
-                : inputText.toString(),
-            preDetectedIntent,
-            preDetectedIntentScores,
-            manuallySelectedIntent,
-            signal,
-        })
-        // KLUDGE(beyang): intent controlled by handler selection
-        if (selectedHandler === OmniboxHandlers.DeepCody.id || selectedHandler === 'model') {
-            intent = 'chat'
-        } else if (selectedHandler === OmniboxHandlers.KeywordSearch.id) {
-            intent = 'search'
-        }
-
-=======
-            chatAgent,
-        })
-        recorder.recordChatQuestionSubmitted(mentions)
-
->>>>>>> 341dd17e
         signal.throwIfAborted()
         this.chatBuilder.setLastMessageIntent(manuallySelectedIntent)
 
         this.postEmptyMessageInProgress(model)
 
-<<<<<<< HEAD
         if (!selectedHandler) {
             selectedHandler = getDefaultOmniboxHandler().id
         }
         let agentName = selectedHandler
         if (selectedHandler === 'auto') {
-            if (['search', 'edit', 'insert'].includes(intent ?? '')) {
-                agentName = intent ?? 'chat'
+            if (['search', 'edit', 'insert'].includes(manuallySelectedIntent ?? '')) {
+                agentName = manuallySelectedIntent ?? 'chat'
             }
         }
+        // TODO(beyang): conflicted code
+        // const agentName = ['search', 'edit', 'insert'].includes(manuallySelectedIntent ?? '')
+        //     ? (manuallySelectedIntent as string)
+        //     : chatAgent ?? 'chat'
         const agent = getHandler(agentName, model, {
-=======
-        const agentName = ['search', 'edit', 'insert'].includes(manuallySelectedIntent ?? '')
-            ? (manuallySelectedIntent as string)
-            : chatAgent ?? 'chat'
-        const agent = getAgent(agentName, model, {
->>>>>>> 341dd17e
             contextRetriever: this.contextRetriever,
             editor: this.editor,
             chatClient: this.chatClient,
@@ -1814,12 +1759,6 @@
     }
 
     return html
-<<<<<<< HEAD
-}
-
-async function joinModelWaitlist(): Promise<void> {
-    await localStorage.setOrDeleteWaitlistO1(true)
-    telemetryRecorder.recordEvent('cody.joinLlmWaitlist', 'clicked')
 }
 
 function getOmniboxHandlers(): Observable<OmniboxHandlerOption[]> {
@@ -1860,6 +1799,4 @@
 
 function getDefaultOmniboxHandler(): OmniboxHandlerOption {
     return OmniboxHandlers.Auto
-=======
->>>>>>> 341dd17e
 }