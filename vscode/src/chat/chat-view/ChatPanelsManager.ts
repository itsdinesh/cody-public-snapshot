--- conflicted
+++ resolved
@@ -22,12 +22,7 @@
 import { getConfiguration } from '../../configuration'
 import type { EnterpriseContextFactory } from '../../context/enterprise-context-factory'
 import type { ContextRankingController } from '../../local-context/context-ranking'
-<<<<<<< HEAD
 import type { ContextAPIClient } from '../context/contextAPIClient'
-import { chatHistory } from './ChatHistoryManager'
-import { CodyChatPanelViewType } from './ChatManager'
-=======
->>>>>>> 2530f58a
 import {
     ChatController,
     disposeWebviewViewOrPanel,
@@ -36,6 +31,8 @@
     webviewViewOrPanelViewColumn,
 } from './ChatController'
 import { chatHistory } from './ChatHistoryManager'
+import { chatHistory } from './ChatHistoryManager'
+import { CodyChatPanelViewType } from './ChatManager'
 import { CodyChatPanelViewType } from './ChatManager'
 
 export type ChatPanelConfig = Pick<
