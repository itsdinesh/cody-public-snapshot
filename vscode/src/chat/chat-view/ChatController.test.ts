import {
    AUTH_STATUS_FIXTURE_AUTHED,
    CLIENT_CAPABILITIES_FIXTURE,
    type CompletionGeneratorValue,
    FIXTURE_MODEL,
    PromptString,
    type SourcegraphGuardrailsClient,
    errorToChatError,
    graphqlClient,
    mockAuthStatus,
    mockClientCapabilities,
    mockResolvedConfig,
    modelsService,
    ps,
} from '@sourcegraph/cody-shared'
import { Observable } from 'observable-fns'
import { beforeEach, describe, expect, it, test, vi } from 'vitest'
import { Uri } from 'vscode'
import { URI } from 'vscode-uri'
import * as featureFlagProviderModule from '../../../../lib/shared/src/experimentation/FeatureFlagProvider'
import type { VSCodeEditor } from '../../editor/vscode-editor'
import type { ExtensionClient } from '../../extension-client'
import * as githubRepoMetadataModule from '../../repository/githubRepoMetadata'
import { mockLocalStorage } from '../../services/LocalStorageProvider'
import type { ExtensionMessage } from '../protocol'
import { ChatController, type ChatControllerOptions } from './ChatController'
import { manipulateWebviewHTML } from './ChatController'

describe('ChatController', () => {
    const mockChatClient = {
        chat: vi.fn(),
    } satisfies ChatControllerOptions['chatClient']

    const mockContextRetriever = {
        retrieveContext: vi.fn(),
        computeDidYouMean: vi.fn(),
    } satisfies ChatControllerOptions['contextRetriever']

    const mockEditor: VSCodeEditor = {} as any
    const mockExtensionClient: Pick<ExtensionClient, 'capabilities'> = {
        capabilities: {},
    }
    const mockGuardrails: SourcegraphGuardrailsClient = {} as any

    vi.spyOn(featureFlagProviderModule.featureFlagProvider, 'evaluateFeatureFlag').mockReturnValue(
        Observable.of(true)
    )

    vi.spyOn(
        githubRepoMetadataModule,
        'publicRepoMetadataIfAllWorkspaceReposArePublic',
        'get'
    ).mockReturnValue(Observable.of({ isPublic: false, repoMetadata: undefined }))

    vi.spyOn(graphqlClient, 'getSiteVersion').mockResolvedValue('1.2.3')
    vi.spyOn(graphqlClient, 'viewerSettings').mockResolvedValue({})

    const mockNowDate = new Date(123456)

    let chatController: ChatController
    beforeEach(() => {
        vi.clearAllMocks()
        vi.useFakeTimers()
        mockAuthStatus(AUTH_STATUS_FIXTURE_AUTHED)
        mockResolvedConfig({
            auth: { serverEndpoint: AUTH_STATUS_FIXTURE_AUTHED.endpoint },
        })
        mockClientCapabilities(CLIENT_CAPABILITIES_FIXTURE)
        mockLocalStorage()
        vi.setSystemTime(mockNowDate)

        vi.spyOn(modelsService, 'getDefaultModel').mockReturnValue(Observable.of(FIXTURE_MODEL))

        chatController = new ChatController({
            extensionUri: URI.file('x'),
            chatClient: mockChatClient,
            editor: mockEditor,
            extensionClient: mockExtensionClient,
            guardrails: mockGuardrails,
            contextRetriever: mockContextRetriever,
        })
    })

    // Skipped flaky test
    // Discussion: https://sourcegraph.slack.com/archives/C05AGQYD528/p1743508470592569
    test.skip('does not create new chat builder when current one is empty during abort', async () => {
        // Setup spies
        const addBotMessageSpy = vi
            .spyOn(chatController as any, 'addBotMessage')
            .mockImplementation(() => {})
        const postMessageSpy = vi
            .spyOn(chatController as any, 'postMessage')
            .mockImplementation(() => {})

        // Create a spy on the isEmpty method to confirm it's called
        const isEmptySpy = vi.fn().mockReturnValue(true)
        vi.spyOn(chatController as any, 'chatBuilder', 'get').mockReturnValue({
            isEmpty: isEmptySpy,
            selectedModel: FIXTURE_MODEL.id,
        })

        // Call the method that would potentially create a new ChatBuilder
        chatController.clearAndRestartSession()

        expect(postMessageSpy).not.toHaveBeenCalled()

        // Verify isEmpty was called
        expect(isEmptySpy).toHaveBeenCalled()

        // Verify that postViewTranscript was not called since we're not creating a new builder
        expect(addBotMessageSpy).not.toHaveBeenCalled()

        // Test the abort scenario
        const abortController = new AbortController()

        // Start a chat message then abort it
        const chatPromise = chatController.handleUserMessage({
            requestID: '1',
            inputText: ps`Test input`,
            mentions: [],
            editorState: null,
            signal: abortController.signal,
            source: 'chat',
        })

        // Abort the request
        abortController.abort()

        // Wait for all promises to settle
        await chatPromise.catch(() => {}) // Ignore the abort error

        expect(chatController.isEmpty()).toBe(true)

        await vi.runOnlyPendingTimersAsync()

        // Verify the abort signal is set
        expect(abortController.signal.aborted).toBe(true)

        // Expect not to add bot message as the chat session has been reset and aborted.
        expect(addBotMessageSpy).not.toHaveBeenCalled()
    })

    test('verifies interactionId is passed through chat requests', { timeout: 3000 }, async () => {
        const mockRequestID = '0'
        mockContextRetriever.retrieveContext.mockResolvedValue([])

        await chatController.handleUserMessage({
            requestID: mockRequestID,
            inputText: ps`Test input`,
            mentions: [],
            editorState: null,
            signal: new AbortController().signal,
            source: 'chat',
        })
        await vi.runOnlyPendingTimersAsync()

        expect(mockChatClient.chat).toHaveBeenCalledWith(
            expect.any(Array),
            expect.any(Object),
            expect.any(AbortSignal),
            mockRequestID
        )
<<<<<<< HEAD
    }, 3000)
=======
    })
>>>>>>> 818a4ccb

    test('send, followup, and edit', { timeout: 3000 }, async () => {
        const postMessageSpy = vi
            .spyOn(chatController as any, 'postMessage')
            .mockImplementation(() => {})
        const addBotMessageSpy = vi.spyOn(chatController as any, 'addBotMessage')

        mockContextRetriever.retrieveContext.mockResolvedValue([])

        // Send the first message in a new chat.
        await chatController.handleUserMessage({
            requestID: '1',
            inputText: PromptString.unsafe_fromUserQuery('Test input'),
            mentions: [],
            editorState: null,
            signal: new AbortController().signal,
            source: 'chat',
        })
        expect(postMessageSpy.mock.calls.at(-1)?.[0]).toStrictEqual<
            Extract<ExtensionMessage, { type: 'transcript' }>
        >({
            type: 'transcript',
            isMessageInProgress: true,
            chatID: mockNowDate.toUTCString(),
            messages: [
                {
                    agent: undefined,
                    content: undefined,
                    speaker: 'human',
                    text: 'Test input',
                    intent: undefined,
                    manuallySelectedIntent: undefined,
                    didYouMeanQuery: undefined,
                    model: undefined,
                    search: undefined,
                    error: undefined,
                    editorState: null,
                    contextFiles: [],
                    processes: undefined,
                    subMessages: undefined,
                },
                {
                    agent: undefined,
                    content: undefined,
                    speaker: 'assistant',
                    model: 'my-model',
                    intent: undefined,
                    manuallySelectedIntent: undefined,
                    didYouMeanQuery: undefined,
                    search: undefined,
                    error: undefined,
                    editorState: undefined,
                    text: undefined,
                    contextFiles: undefined,
                    processes: undefined,
                    subMessages: undefined,
                },
            ],
        })

        mockChatClient.chat.mockReturnValue(
            (async function* () {
                yield { type: 'change', text: 'Test reply 1' }
                yield { type: 'complete', text: 'Test reply 1' }
            })() satisfies AsyncGenerator<CompletionGeneratorValue>
        )

        // Make sure it was sent and the reply was received.
        await vi.runOnlyPendingTimersAsync()

        // Called once for the message.
        // Chat title call is skipped due to input text less than 20 characters.
        expect(mockChatClient.chat).toHaveBeenCalledTimes(1)

        // Create a snapshot of the custom title call
        expect(mockChatClient.chat.mock.calls[0][0]).toMatchInlineSnapshot(`
          [
            {
              "speaker": "human",
              "text": "You are Cody, an AI coding assistant from Sourcegraph.If your answer contains fenced code blocks in Markdown, include the relevant full file path in the code block tag using this structure: \`\`\`$LANGUAGE:$FILEPATH\`\`\`
          For executable terminal commands: enclose each command in individual "bash" language code block without comments and new lines inside.",
            },
            {
              "speaker": "assistant",
              "text": "I am Cody, an AI coding assistant from Sourcegraph.",
            },
            {
              "agent": undefined,
              "contextAlternatives": undefined,
              "contextFiles": undefined,
              "editorState": null,
              "intent": undefined,
              "speaker": "human",
              "text": "Test input",
            },
          ]
        `)

        expect(postMessageSpy.mock.calls[1]?.at(0)).toMatchInlineSnapshot(
            {},
            `
          {
            "chatID": "Thu, 01 Jan 1970 00:02:03 GMT",
            "isMessageInProgress": true,
            "messages": [
              {
                "agent": undefined,
                "content": undefined,
                "contextFiles": undefined,
                "didYouMeanQuery": undefined,
                "editorState": null,
                "error": undefined,
                "intent": undefined,
                "manuallySelectedIntent": undefined,
                "model": undefined,
                "processes": undefined,
                "search": undefined,
                "speaker": "human",
                "subMessages": undefined,
                "text": "Test input",
              },
              {
                "agent": undefined,
                "content": undefined,
                "contextFiles": undefined,
                "didYouMeanQuery": undefined,
                "editorState": undefined,
                "error": undefined,
                "intent": undefined,
                "manuallySelectedIntent": undefined,
                "model": undefined,
                "processes": undefined,
                "search": undefined,
                "speaker": "assistant",
                "subMessages": undefined,
                "text": undefined,
              },
            ],
            "type": "transcript",
          }
        `
        )

        // Send a followup.
        // vi.clearAllMocks()
        mockChatClient.chat.mockReturnValue(
            (async function* () {
                yield { type: 'change', text: 'Test reply 2' }
                yield { type: 'complete', text: 'Test reply 2' }
            })() satisfies AsyncGenerator<CompletionGeneratorValue>
        )

        await chatController.handleUserMessage({
            requestID: '2',
            inputText: PromptString.unsafe_fromUserQuery('Test followup'),
            mentions: [],
            editorState: null,
            signal: new AbortController().signal,
            source: 'chat',
        })

        await vi.runOnlyPendingTimersAsync()

        expect(mockChatClient.chat).toBeCalledTimes(2)
        expect(addBotMessageSpy).toBeCalled()

        expect(postMessageSpy.mock.calls.at(-1)?.at(0)).toStrictEqual<
            Extract<ExtensionMessage, { type: 'transcript' }>
        >({
            type: 'transcript',
            isMessageInProgress: false,
            chatID: mockNowDate.toUTCString(),
            messages: [
                {
                    agent: undefined,
                    content: undefined,
                    speaker: 'human',
                    text: 'Test input',
                    intent: undefined,
                    manuallySelectedIntent: undefined,
                    didYouMeanQuery: undefined,
                    model: undefined,
                    error: undefined,
                    search: undefined,
                    editorState: null,
                    contextFiles: [],
                    processes: undefined,
                    subMessages: undefined,
                },
                {
                    agent: undefined,
                    content: undefined,
                    speaker: 'assistant',
                    model: 'my-model',
                    intent: undefined,
                    manuallySelectedIntent: undefined,
                    didYouMeanQuery: undefined,
                    error: undefined,
                    editorState: undefined,
                    text: 'Test reply 1',
                    search: undefined,
                    contextFiles: undefined,
                    processes: undefined,
                    subMessages: undefined,
                },
                {
                    agent: undefined,
                    content: undefined,
                    speaker: 'human',
                    text: 'Test followup',
                    intent: undefined,
                    manuallySelectedIntent: undefined,
                    didYouMeanQuery: undefined,
                    model: undefined,
                    search: undefined,
                    error: undefined,
                    editorState: null,
                    contextFiles: [],
                    processes: undefined,
                    subMessages: undefined,
                },
                {
                    agent: undefined,
                    content: undefined,
                    speaker: 'assistant',
                    model: 'my-model',
                    intent: undefined,
                    manuallySelectedIntent: undefined,
                    didYouMeanQuery: undefined,
                    error: undefined,
                    editorState: undefined,
                    text: 'Test reply 2',
                    contextFiles: undefined,
                    search: undefined,
                    processes: undefined,
                    subMessages: undefined,
                },
            ],
        })

        // Now try editing the message.
        vi.clearAllMocks()
        mockChatClient.chat.mockReturnValue(
            (async function* () {
                yield { type: 'change', text: 'Test reply 3' }
                yield { type: 'complete', text: 'Test reply 3' }
            })() satisfies AsyncGenerator<CompletionGeneratorValue>
        )
        await chatController.handleEdit({
            requestID: '3',
            index: 2,
            text: PromptString.unsafe_fromUserQuery('Test edit'),
            contextFiles: [],
            editorState: null,
        })
        await vi.runOnlyPendingTimersAsync()
        expect(mockChatClient.chat).toBeCalledTimes(1)
        expect(addBotMessageSpy).toHaveBeenCalled()
        expect(postMessageSpy.mock.calls.at(4)?.at(0)).toStrictEqual<
            Extract<ExtensionMessage, { type: 'transcript' }>
        >({
            type: 'transcript',
            isMessageInProgress: true,
            chatID: mockNowDate.toUTCString(),
            messages: [
                {
                    agent: undefined,
                    content: undefined,
                    speaker: 'human',
                    text: 'Test input',
                    intent: undefined,
                    manuallySelectedIntent: undefined,
                    didYouMeanQuery: undefined,
                    model: undefined,
                    error: undefined,
                    search: undefined,
                    editorState: null,
                    contextFiles: [],
                    processes: undefined,
                    subMessages: undefined,
                },
                {
                    agent: undefined,
                    content: undefined,
                    speaker: 'assistant',
                    model: 'my-model',
                    intent: undefined,
                    manuallySelectedIntent: undefined,
                    didYouMeanQuery: undefined,
                    error: undefined,
                    editorState: undefined,
                    text: 'Test reply 1',
                    search: undefined,
                    contextFiles: undefined,
                    processes: undefined,
                    subMessages: undefined,
                },
                {
                    agent: undefined,
                    content: undefined,
                    speaker: 'human',
                    text: 'Test edit',
                    intent: undefined,
                    manuallySelectedIntent: undefined,
                    didYouMeanQuery: undefined,
                    search: undefined,
                    model: undefined,
                    error: undefined,
                    editorState: null,
                    contextFiles: [],
                    processes: undefined,
                    subMessages: undefined,
                },
                {
                    agent: undefined,
                    content: undefined,
                    speaker: 'assistant',
                    model: 'my-model',
                    intent: undefined,
                    manuallySelectedIntent: undefined,
                    didYouMeanQuery: undefined,
                    search: undefined,
                    error: undefined,
                    editorState: undefined,
                    text: 'Test reply 3',
                    contextFiles: undefined,
                    processes: undefined,
                    subMessages: undefined,
                },
            ],
        })
    })

    test.skip('send error', async () => {
        const postMessageSpy = vi
            .spyOn(chatController as any, 'postMessage')
            .mockImplementation(() => {})
        const addBotMessageSpy = vi.spyOn(chatController as any, 'addBotMessage')

        mockChatClient.chat.mockReturnValue(
            (async function* () {
                yield { type: 'change', text: 'Test partial reply' }
                yield { type: 'error', error: new Error('my-error') }
            })() satisfies AsyncGenerator<CompletionGeneratorValue>
        )
        mockContextRetriever.retrieveContext.mockResolvedValue([])

        // Send the first message in a new chat.
        await chatController.handleUserMessage({
            requestID: '1',
            inputText: PromptString.unsafe_fromUserQuery('Test input'),
            mentions: [],
            editorState: null,
            signal: new AbortController().signal,
            source: 'chat',
        })
        await vi.runOnlyPendingTimersAsync()
        expect(mockChatClient.chat).toBeCalledTimes(1)
        expect(addBotMessageSpy).toHaveBeenCalledWith('1', ps`Test partial reply`, undefined, 'my-model')
        expect(postMessageSpy.mock.calls.at(9)?.at(0)).toStrictEqual<
            Extract<ExtensionMessage, { type: 'transcript' }>
        >({
            type: 'transcript',
            isMessageInProgress: false,
            chatID: mockNowDate.toUTCString(),
            messages: [
                {
                    agent: undefined,
                    speaker: 'human',
                    text: 'Test input',
                    model: undefined,
                    error: undefined,
                    editorState: null,
                    contextFiles: [],
                    intent: undefined,
                    manuallySelectedIntent: undefined,
                    didYouMeanQuery: undefined,
                    search: undefined,
                    processes: undefined,
                    subMessages: undefined,
                },
                {
                    agent: undefined,
                    speaker: 'assistant',
                    model: FIXTURE_MODEL.id,
                    error: errorToChatError(new Error('my-error')),
                    intent: undefined,
                    manuallySelectedIntent: undefined,
                    didYouMeanQuery: undefined,
                    editorState: undefined,
                    text: 'Test partial reply',
                    contextFiles: undefined,
                    search: undefined,
                    processes: undefined,
                    subMessages: undefined,
                },
            ],
        })
    })
})

describe('manipulateWebviewHTML', () => {
    const options = {
        cspSource: 'self',
    }
    it('replaces relative paths with resource paths', () => {
        const html = '<img src="./image.png">'
        const result = manipulateWebviewHTML(html, {
            ...options,
            resources: Uri.parse('https://example.com/resources'),
        })
        expect(result).toBe('<img src="https://example.com/resources/image.png">')
    })

    it('injects script and removes CSP when injectScript is provided', () => {
        const html =
            '<!-- START CSP --><meta http-equiv="Content-Security-Policy" content="default-src \'none\';"><!-- END CSP --><script>/*injectedScript*/</script>'
        const result = manipulateWebviewHTML(html, {
            ...options,
            injectScript: 'console.log("Injected script")',
        })
        expect(result).not.toContain('Content-Security-Policy')
        expect(result).toContain('console.log("Injected script")')
    })

    it('injects style and removes CSP when injectStyle is provided', () => {
        const html =
            '<!-- START CSP --><meta http-equiv="Content-Security-Policy" content="default-src \'none\';"><!-- END CSP --><style>/*injectedStyle*/</style>'
        const result = manipulateWebviewHTML(html, {
            ...options,
            injectStyle: 'body { background: red; }',
        })
        expect(result).not.toContain('Content-Security-Policy')
        expect(result).toContain('body { background: red; }')
    })

    it('updates CSP source when no injection is provided', () => {
        const html =
            '<meta http-equiv="Content-Security-Policy" content="default-src \'self\' {cspSource};">'
        const result = manipulateWebviewHTML(html, {
            ...options,
            cspSource: 'https://example.com',
        })
        expect(result).toBe(
            '<meta http-equiv="Content-Security-Policy" content="default-src https://example.com https://example.com;">'
        )
    })

    it('handles multiple replacements correctly', () => {
        const html =
            '<!-- START CSP --><meta http-equiv="Content-Security-Policy" content="default-src \'self\';"><!-- END CSP --><img src="./image1.png"><img src="./image2.png"><script>/*injectedScript*/</script><style>/*injectedStyle*/</style>'
        const result = manipulateWebviewHTML(html, {
            ...options,
            resources: Uri.parse('https://example.com/resources'),
            injectScript: 'console.log("Test")',
            injectStyle: 'body { color: blue; }',
        })
        expect(result).not.toContain('Content-Security-Policy')
        expect(result).toContain('https://example.com/resources/image1.png')
        expect(result).toContain('https://example.com/resources/image2.png')
        expect(result).toContain('console.log("Test")')
        expect(result).toContain('body { color: blue; }')
    })
})<|MERGE_RESOLUTION|>--- conflicted
+++ resolved
@@ -160,11 +160,7 @@
             expect.any(AbortSignal),
             mockRequestID
         )
-<<<<<<< HEAD
     }, 3000)
-=======
-    })
->>>>>>> 818a4ccb
 
     test('send, followup, and edit', { timeout: 3000 }, async () => {
         const postMessageSpy = vi
