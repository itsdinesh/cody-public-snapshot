--- conflicted
+++ resolved
@@ -140,11 +140,7 @@
         expect(addBotMessageSpy).not.toHaveBeenCalled()
     })
 
-<<<<<<< HEAD
     test('verifies interactionId is passed through chat requests', { timeout: 12000 }, async () => {
-=======
-    test('verifies interactionId is passed through chat requests', { timeout: 5000 }, async () => {
->>>>>>> 66ad2248
         const mockRequestID = '0'
         mockContextRetriever.retrieveContext.mockResolvedValue([])
 
