--- conflicted
+++ resolved
@@ -1,5 +1,4 @@
 import { type ContextItem, ContextItemSource, ps } from '@sourcegraph/cody-shared'
-import { DeepCodyAgentID } from '@sourcegraph/cody-shared/src/models/client'
 import { Observable } from 'observable-fns'
 import { beforeEach, describe, expect, it, vi } from 'vitest'
 import { URI } from 'vscode-uri'
@@ -88,27 +87,6 @@
             tools.some(tool => tool.config.tags.tag.toString() === 'TOOLTESTPROVIDERMCP')
         ).toBeTruthy()
     })
-<<<<<<< HEAD
-=======
-
-    it('should not include CLI tool if shell is disabled', () => {
-        vi.spyOn(toolboxManager, 'getSettings').mockReturnValue({
-            agent: { name: DeepCodyAgentID },
-            shell: { enabled: false },
-        })
-        const tools = CodyToolProvider.getTools()
-        expect(tools.some(tool => tool.config.title === 'Terminal')).toBe(false)
-    })
-
-    it('should include CLI tool if shell is enabled', () => {
-        vi.spyOn(toolboxManager, 'getSettings').mockReturnValue({
-            agent: { name: DeepCodyAgentID },
-            shell: { enabled: true },
-        })
-        const tools = CodyToolProvider.getTools()
-        expect(tools.some(tool => tool.config.title === 'Terminal')).toBe(true)
-    })
->>>>>>> 341dd17e
 })
 
 describe('ToolFactory', () => {
