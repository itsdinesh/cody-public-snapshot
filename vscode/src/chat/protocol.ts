import type {
    AuthCredentials,
    AuthStatus,
    ChatMessage,
    ClientCapabilitiesWithLegacyFields,
    ClientConfiguration,
    CodyIDE,
    ContextItem,
    ContextItemSource,
    RangeData,
    RequestMessage,
    ResponseMessage,
    SerializedChatMessage,
    UserProductSubscription,
} from '@sourcegraph/cody-shared'

import type { BillingCategory, BillingProduct } from '@sourcegraph/cody-shared/src/telemetry-v2'

import type { TelemetryEventParameters } from '@sourcegraph/telemetry'

import type { Uri } from 'vscode'
import type { View } from '../../webviews/tabs/types'
import type { FixupTaskID } from '../non-stop/FixupTask'
import type { CodyTaskState } from '../non-stop/state'

/**
 * DO NOT USE DIRECTLY - ALWAYS USE a TelemetryRecorder from
 * createWebviewTelemetryRecorder instead in webviews.
 *
 * V2 telemetry RPC parameter type for webviews.
 */
export type WebviewRecordEventParameters = TelemetryEventParameters<
    // 👷 HACK:  We use looser string types instead of the actual SDK at
    // '@sourcegraph/cody-shared/src/telemetry-v2' because this defines a
    // wire protocol where the stricter type-checking is pointless. Do not
    // do this elsewhere!
    { [key: string]: number },
    BillingProduct,
    BillingCategory
>

/**
 * The location of where the webview is displayed.
 */
export type WebviewType = 'sidebar' | 'editor'

/**
 * A message sent from the webview to the extension host.
 */
export type WebviewMessage =
    | { command: 'ready' }
    | { command: 'initialized' }
    | {
          /**
           * DO NOT USE DIRECTLY - ALWAYS USE a TelemetryRecorder from
           * createWebviewTelemetryRecorder instead for webviews.
           *
           * V2 telemetry RPC for the webview.
           */
          command: 'recordEvent'
          // 👷 HACK: WARNING: We use looser string types instead of the actual SDK at
          // '@sourcegraph/cody-shared/src/telemetry-v2' because this defines a
          // wire protocol where the stricter type-checking is pointless. Do not
          // do this elsewhere!
          feature: string
          action: string
          parameters: WebviewRecordEventParameters
      }
    | ({ command: 'submit' } & WebviewSubmitMessage)
    | { command: 'restoreHistory'; chatID: string }
    | { command: 'links'; value: string }
    | { command: 'openURI'; uri: Uri }
    | {
          command: 'openFileLink'
          uri: Uri
          range?: RangeData | undefined | null
          source?: ContextItemSource | undefined | null
      }
    | {
          command: 'show-page'
          page: string
      }
    | { command: 'command'; id: string; arg?: string | undefined | null }
    | ({ command: 'edit' } & WebviewEditMessage)
    | { command: 'insert'; text: string }
    | { command: 'newFile'; text: string }
    | {
          command: 'copy'
          eventType: 'Button' | 'Keydown'
          text: string
      }
    | {
          command: 'smartApplySubmit'
          id: FixupTaskID
          code: string
          instruction?: string | undefined | null
          fileName?: string | undefined | null
      }
    | {
          command: 'smartApplyAccept'
          id: FixupTaskID
      }
    | {
          command: 'smartApplyReject'
          id: FixupTaskID
      }
    | {
          command: 'auth'
          authKind: 'signin' | 'signout' | 'support' | 'callback' | 'simplified-onboarding' | 'switch'
          endpoint?: string | undefined | null
          value?: string | undefined | null
          authMethod?: AuthMethod | undefined | null
      }
    | { command: 'abort' }
    | {
          command: 'simplified-onboarding'
          onboardingKind: 'web-sign-in-token'
      }
    | {
          command: 'attribution-search'
          snippet: string
      }
    | { command: 'rpc/request'; message: RequestMessage }
    | {
          command: 'chatSession'
          action: 'duplicate' | 'new'
          sessionID?: string | undefined | null
      }
    | {
          command: 'log'
          level: 'debug' | 'error'
          filterLabel: string
          message: string
      }

export interface SmartApplyResult {
    taskId: FixupTaskID
    taskState: CodyTaskState
}

/**
 * A message sent from the extension host to the webview.
 */
export type ExtensionMessage =
    | {
          type: 'config'
          config: ConfigurationSubsetForWebview & LocalEnv
          clientCapabilities: ClientCapabilitiesWithLegacyFields
          authStatus: AuthStatus
          userProductSubscription?: UserProductSubscription | null | undefined
          configFeatures: {
              chat: boolean
              attribution: boolean
              serverSentModels: boolean
          }
          isDotComUser: boolean
          workspaceFolderUris: string[]
      }
    | {
          /** Used by JetBrains and not VS Code. */
          type: 'ui/theme'
          agentIDE: CodyIDE
          cssVariables: CodyIDECssVariables
      }
    | ({ type: 'transcript' } & ExtensionTranscriptMessage)
    | { type: 'view'; view: View }
    | { type: 'errors'; errors: string }
    | {
          type: 'clientAction'
          addContextItemsToLastHumanInput?: ContextItem[] | null | undefined
          appendTextToLastPromptEditor?: string | null | undefined
          smartApplyResult?: SmartApplyResult | undefined | null
          submitHumanInput?: boolean | undefined | null
      }
    | ({ type: 'attribution' } & ExtensionAttributionMessage)
    | { type: 'rpc/response'; message: ResponseMessage }

interface ExtensionAttributionMessage {
    snippet: string
    attribution?:
        | {
              repositoryNames: string[]
              limitHit: boolean
          }
        | undefined
        | null
    error?: string | undefined | null
}

<<<<<<< HEAD
/**
 * ChatSubmitType represents the type of chat submission.
 * - 'user': The user reuses the current chat panel.
 * - 'user-newchat': The user starts a new chat panel.
 */
export type ChatSubmitType = 'user' | 'user-newchat'

=======
>>>>>>> 15f97ffe
export interface WebviewSubmitMessage extends WebviewContextMessage {
    text: string

    /** An opaque value representing the text editor's state. @see {ChatMessage.editorState} */
    editorState?: unknown | undefined | null
    intent?: ChatMessage['intent'] | undefined | null
    intentScores?: { intent: string; score: number }[] | undefined | null
    manuallySelectedIntent?: boolean | undefined | null
}

interface WebviewEditMessage extends WebviewContextMessage {
    text: string
    index?: number | undefined | null

    /** An opaque value representing the text editor's state. @see {ChatMessage.editorState} */
    editorState?: unknown | undefined | null
    intent?: ChatMessage['intent'] | undefined | null
    intentScores?: { intent: string; score: number }[] | undefined | null
    manuallySelectedIntent?: boolean | undefined | null
}

interface WebviewContextMessage {
    contextItems?: ContextItem[] | undefined | null
}

export interface ExtensionTranscriptMessage {
    messages: SerializedChatMessage[]
    isMessageInProgress: boolean
    chatID: string
}

/**
 * The subset of configuration that is visible to the webview.
 */
export interface ConfigurationSubsetForWebview
    extends Pick<ClientConfiguration, 'experimentalNoodle' | 'internalDebugContext'>,
        Pick<AuthCredentials, 'serverEndpoint'> {
    smartApply: boolean
    // Type/location of the current webview.
    webviewType?: WebviewType | undefined | null
    // Whether support running multiple webviews (e.g. sidebar w/ multiple editor panels).
    multipleWebviewsEnabled?: boolean | undefined | null
}

/**
 * URLs for the Sourcegraph instance and app.
 */
export const CODY_DOC_URL = new URL('https://sourcegraph.com/docs/cody')
export const SG_CHANGELOG_URL = new URL('https://sourcegraph.com/changelog')

// Community and support
export const DISCORD_URL = new URL('https://discord.gg/s2qDtYGnAE')
export const CODY_FEEDBACK_URL = new URL('https://github.com/sourcegraph/cody/issues/new/choose')
export const CODY_SUPPORT_URL = new URL('https://srcgr.ph/cody-support')
export const CODY_OLLAMA_DOCS_URL = new URL(
    'https://sourcegraph.com/docs/cody/clients/install-vscode#supported-local-ollama-models-with-cody'
)
// Account
export const ACCOUNT_UPGRADE_URL = new URL('https://sourcegraph.com/cody/subscription')
export const ACCOUNT_USAGE_URL = new URL('https://sourcegraph.com/cody/manage')
export const ACCOUNT_LIMITS_INFO_URL = new URL(
    'https://sourcegraph.com/docs/cody/troubleshooting#autocomplete-rate-limits'
)
// TODO: Update this URL to the correct one when the Cody model waitlist is available
export const CODY_BLOG_URL_o1_WAITLIST = new URL('https://sourcegraph.com/blog/openai-o1-for-cody')

/** The local environment of the editor. */
export interface LocalEnv {
    /** Whether the extension is running in VS Code Web (as opposed to VS Code Desktop). */
    uiKindIsWeb: boolean
}

export type AuthMethod = 'dotcom' | 'github' | 'gitlab' | 'google'

// Provide backward compatibility for the old token regex
// Details: https://docs.sourcegraph.com/dev/security/secret_formats
const sourcegraphTokenRegex =
    /(sgp_(?:[a-fA-F0-9]{16}|local)|sgp_)?[a-fA-F0-9]{40}|(sgd|slk|sgs)_[a-fA-F0-9]{64}/

/**
 * Checks if the given text matches the regex for a Sourcegraph access token.
 *
 * @param text - The text to check against the regex.
 * @returns Whether the text matches the Sourcegraph token regex.
 */
export function isSourcegraphToken(text: string): boolean {
    return sourcegraphTokenRegex.test(text)
}

interface CodyIDECssVariables {
    [key: string]: string
}<|MERGE_RESOLUTION|>--- conflicted
+++ resolved
@@ -187,16 +187,6 @@
     error?: string | undefined | null
 }
 
-<<<<<<< HEAD
-/**
- * ChatSubmitType represents the type of chat submission.
- * - 'user': The user reuses the current chat panel.
- * - 'user-newchat': The user starts a new chat panel.
- */
-export type ChatSubmitType = 'user' | 'user-newchat'
-
-=======
->>>>>>> 15f97ffe
 export interface WebviewSubmitMessage extends WebviewContextMessage {
     text: string
 
